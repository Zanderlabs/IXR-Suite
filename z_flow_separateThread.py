--- conflicted
+++ resolved
@@ -431,15 +431,9 @@
     outlet_transmit = StreamOutlet(info_transmit)
 
     thread1 = threading.Thread(target=Graph,
-<<<<<<< HEAD
-                               args=(board_shim, calib_length, power_length, scale, offset, head_impact, outlet_transmit))
+                               args=(board_shim, calib_length, power_length, scale, offset, head_impact, outlet_transmit), daemon=True)
     thread1.start()
     thread2 = threading.Thread(target=thread_event, daemon=True)
-=======
-                               args=(board_shim, calib_length, power_length, scale, offset, head_impact), daemon=True)
-    thread1.start()
-    thread2 = threading.Thread(target=thread_event, args=(board_shim,), daemon=True)
->>>>>>> 8c49ffe9
     thread2.start()
 
     n_chan = board_shim.get_num_rows(args.board_id)
@@ -476,15 +470,9 @@
     outlet_transmit = StreamOutlet(info_transmit)
 
     thread1 = threading.Thread(target=Graph,
-<<<<<<< HEAD
-                               args=(board_shim, calib_length, power_length, scale, offset, head_impact, outlet_transmit))
+                               args=(board_shim, calib_length, power_length, scale, offset, head_impact, outlet_transmit), daemon=True)
     thread1.start()
     thread2 = threading.Thread(target=thread_event, daemon=True)
-=======
-                               args=(board_shim, calib_length, power_length, scale, offset, head_impact), daemon=True)
-    thread1.start()
-    thread2 = threading.Thread(target=thread_event, args=(board_shim,), daemon=True)
->>>>>>> 8c49ffe9
     thread2.start()
 
     n_chan = board_shim.get_num_rows(board_id)
