import logging
from dataclasses import dataclass
from threading import Thread

import numpy as np
import pyqtgraph as pg
from brainflow import (BoardShim, BrainFlowError, BrainFlowExitCodes,
                       BrainFlowPresets, DataFilter, DetrendOperations,
                       FilterTypes, WindowOperations)
from pylsl import StreamInfo, StreamOutlet, cf_double64
from pyqtgraph.Qt import QtCore, QtGui
from scipy import signal
from scipy.signal import welch # implement


@dataclass
class Channel:
    ch_number: int
    name: str
    reference: bool  # indicates if the channel is a reference channel, not which re-referencing method should be used.
    display: bool


class IXRDashboard(Thread):
    """Class that implements a basic dashboard to
    display EEG, PPG, motion, brain waves, and ixr-flow metrics.

    It also pushes computed power metrics over LSL.

    Extends from threading.Thread, for more information:
    https://docs.python.org/3/library/threading.html#thread-objects

    If thread_daemon parameter sets the thread to daemon mode,
    the significance of this flag is that the entire Python program
    exits when only daemon threads are left.

    :param board_shim: Brainflow BoardShim to collect data from EEG devices.
    :type board_shim: BoardShim
    :param thread_name: Thread name, defaults to "graph"
    :type thread_name: str, optional
    :param thread_daemon: Sets thread as daemon, or not, defaults to False
    :type thread_daemon: bool, optional
    """

    def __init__(self, board_shim: BoardShim, reference: str = 'none', display_ref: bool = False,
                 thread_name: str = "thread_graph", thread_daemon: bool = False) -> None:
        Thread.__init__(self, name=thread_name, daemon=thread_daemon)
        self.board_shim = board_shim
        self.board_id = board_shim.get_board_id()
        self.reference = reference
        self.display_ref = display_ref

        pg.setConfigOption('background', '#264653')
        pg.setConfigOption('foreground', '#e9f5db')

<<<<<<< HEAD
        self.eeg_preset = BrainFlowPresets.DEFAULT_PRESET
        self.gyro_preset = BrainFlowPresets.AUXILIARY_PRESET
        self.ppg_preset = BrainFlowPresets.ANCILLARY_PRESET

        eeg_description = BoardShim.get_board_descr(self.board_id, self.eeg_preset)
        self.eeg_channels = [Channel(ch_number, eeg_description['eeg_names'].split(',')[i], False, True)
                             for i, ch_number in enumerate(eeg_description['eeg_channels'])]
        self.eeg_channels += [Channel(ch_number, 'Fpz', True, self.display_ref)
                              for ch_number in eeg_description['other_channels']]
        self.gyro_channels = BoardShim.get_gyro_channels(self.board_id, self.gyro_preset)
        self.ppg_channels = BoardShim.get_ppg_channels(self.board_id, self.ppg_preset)
        self.eeg_sampling_rate = BoardShim.get_sampling_rate(self.board_id, self.eeg_preset)
        self.gyro_sampling_rate = BoardShim.get_sampling_rate(self.board_id, self.gyro_preset)
        self.ppg_sampling_rate = BoardShim.get_sampling_rate(self.board_id, self.ppg_preset)
        self.update_speed_ms = 100
        self.plot_window_s = 20  # should always be bigger then power_metric_window_ms
=======
        # Get available presets for the specific board
        self.available_presets = BoardShim.get_board_presets(self.board_id)

        if BrainFlowPresets.DEFAULT_PRESET in self.available_presets:
            self.eeg_preset = BrainFlowPresets.DEFAULT_PRESET
            eeg_description = BoardShim.get_board_descr(self.board_id, self.eeg_preset)
            logging.info(f"EEG description: {eeg_description}")
            self.eeg_channels = [Channel(ch_number, eeg_description['eeg_names'].split(',')[i], False, True)
                                for i, ch_number in enumerate(eeg_description['eeg_channels'])]
            if 'other_channels' in eeg_description:
                self.eeg_channels += [Channel(ch_number, 'Fpz', True, self.display_ref)
                                    for ch_number in eeg_description['other_channels']]
            self.eeg_sampling_rate = BoardShim.get_sampling_rate(self.board_id, self.eeg_preset)
            
        
        if BrainFlowPresets.AUXILIARY_PRESET in self.available_presets:
            self.gyro_preset = BrainFlowPresets.AUXILIARY_PRESET
            gyro_description = BoardShim.get_board_descr(self.board_id, self.gyro_preset)
            logging.info(f"Gyro description: {gyro_description}")
            if 'gyro_channels' in gyro_description:
                self.gyro_channels = [Channel(ch_number, "gyro " + str(i+1), False, True)
                                for i, ch_number in enumerate(gyro_description['gyro_channels'])]
            self.gyro_sampling_rate = BoardShim.get_sampling_rate(self.board_id, self.gyro_preset)

        if BrainFlowPresets.ANCILLARY_PRESET in self.available_presets:
            self.ppg_preset = BrainFlowPresets.ANCILLARY_PRESET
            ppg_description = BoardShim.get_board_descr(self.board_id, self.ppg_preset)
            logging.info(f"PPG description: {ppg_description}")
            if 'ppg_channels' in ppg_description:
                self.ppg_channels = [Channel(ch_number, "ppg " + str(i+1), False, True)
                                for i, ch_number in enumerate(ppg_description['ppg_channels'])]
            self.ppg_sampling_rate = BoardShim.get_sampling_rate(self.board_id, self.ppg_preset)

        self.update_speed_ms = 40
        self.plot_window_s = 12  # should always be bigger then power_metric_window_ms
>>>>>>> 731b9362
        self.power_metric_window_s = 1.5  # should always be bigger then psd size
        self.psd_size = DataFilter.get_nearest_power_of_two(self.eeg_sampling_rate)

        # selfmade power metrics
        self.set_parameters()

        self.inverse_workload_calib = [0, 1]
        self.inverse_workload_hist = [0, 1]
        self.inverse_workload = 0
        self.engagement_calib = [0, 1]
        self.engagement_hist = [0, 1]
        self.engagement = 0
        self.power_metrics = 0

        # LSL stream
        name = 'BrainPower'
        logging.info(f"Starting '{name}' Power Metric stream.")
        info_transmit = StreamInfo(name=name, type='IXR-metric', channel_count=1,
                                   channel_format=cf_double64, source_id='ixrflow_transmit_power')
        self.outlet_transmit = StreamOutlet(info_transmit)
        logging.info(f"'{self.outlet_transmit.get_info().name()}' Power Metric stream started.")

    def run(self):
        self.app = QtGui.QApplication([])
        self.win = pg.GraphicsWindow(title='IXR-flow', size=(1500, 1000))

        self._init_pens()
        self._init_timeseries()
        self._init_psd()
        self._init_band_plot()
        self._init_brain_power_plot()

        timer = QtCore.QTimer()
        timer.timeout.connect(self._update)
        timer.start(self.update_speed_ms)
        QtGui.QApplication.instance().exec_()

    def set_parameters(self, calib_length: int = 600, power_length: int = 10, scale: float = 1.5,
                       offset: float = 0.5, head_impact: float = 0.2) -> None:
        """Allows setting ixr-flow metrics. Is called with defaults on object initialization.

        :param calib_length: Calibration length, defaults to 600
        :type calib_length: int, optional
        :param power_length: Power length, defaults to 10
        :type power_length: int, optional
        :param scale: Scale, defaults to 1.5
        :type scale: float, optional
        :param offset: Offset, defaults to 0.5
        :type offset: float, optional
        :param head_impact: Head impact, defaults to 0.2
        :type head_impact: float, optional
        """
        self.calib_length = int(calib_length * 1000 / self.update_speed_ms)
        self.hist_length = int(power_length * 1000 / self.update_speed_ms)
        self.brain_scale = scale
        self.brain_center = offset
        self.head_impact = head_impact

    def _init_pens(self) -> None:
        self.pens = list()
        self.brushes = list()
        colors = ['#e9c46a', '#f4a261', '#e76f51', '#d62828', '#2a9d8f', '#168aad', '#e9f5db', '#A57E2F', '#A53B2F']
        for i in range(len(colors)):
            pen = pg.mkPen({'color': colors[i], 'width': 2})
            self.pens.append(pen)
            brush = pg.mkBrush(colors[i])
            self.brushes.append(brush)

    def _init_timeseries(self) -> None:
        self.plots = list()
        self.curves = list()

<<<<<<< HEAD
        display_eeg_channels = [ch.name for ch in self.eeg_channels if ch.display]

        for i, channel_name in enumerate(display_eeg_channels):
            p = self.win.addPlot(row=i, col=0)
            p.setMenuEnabled('left', False)
            p.showAxis('bottom', False)
            p.setMenuEnabled('bottom', False)
            p.setYRange(-150, 150, padding=0)
            p.showAxis('left', False)
            p.setTitle(channel_name)
            self.plots.append(p)
            curve = p.plot(pen=self.pens[i % len(self.pens)])
            # curve.setDownsampling(auto=True, method='mean', ds=3)
            self.curves.append(curve)

        axeslabels_gyro = ['gyro 1', 'gyro 2', 'gyro 3']
        for i in range(len(self.gyro_channels)):
            p = self.win.addPlot(row=i + len(display_eeg_channels), col=0)
            p.setMenuEnabled('left', False)
            p.showAxis('bottom', False)
            p.setMenuEnabled('bottom', False)
            p.setYRange(-250, 250, padding=0)
            p.showAxis('left', False)
            p.setTitle(axeslabels_gyro[i])
            self.plots.append(p)
            curve = p.plot(pen=self.pens[i % len(self.pens)])
            
            # curve.setDownsampling(auto=True, method='mean', ds=3)
            self.curves.append(curve)

        axeslabels_ppg = ['heart']
        p = self.win.addPlot(row=1 + len(display_eeg_channels) + len(self.gyro_channels), col=0)
        p.setMenuEnabled('left', False)
        p.showAxis('bottom', False)
        p.setMenuEnabled('bottom', False)
        p.setYRange(-1500, 2000, padding=0)
        p.showAxis('left', False)
        p.setTitle(axeslabels_ppg[0])
        self.plots.append(p)
        curve = p.plot(pen=self.pens[3])
        # curve.setDownsampling(auto=True, method='mean', ds=3)
        self.curves.append(curve)
=======
        self.all_time_series = 0

        if hasattr(self, 'eeg_channels'):
            display_eeg_channels = [ch.name for ch in self.eeg_channels if ch.display]

            for i, channel_name in enumerate(display_eeg_channels):
                p = self.win.addPlot(row=i, col=0)
                p.setMenuEnabled('left', False)
                p.showAxis('bottom', False)
                p.setMenuEnabled('bottom', False)
                p.setYRange(-150, 150, padding=0)
                p.showAxis('left', False)
                p.setTitle(channel_name)
                self.plots.append(p)
                curve = p.plot(pen=self.pens[i % len(self.pens)])
                # curve.setDownsampling(auto=True, method='mean', ds=3)
                self.curves.append(curve)
                self.all_time_series += 1

        if hasattr(self, 'gyro_channels'):
            display_gyro_channels = [ch.name for ch in self.gyro_channels if ch.display]

            for i, channel_name in enumerate(display_gyro_channels):
                p = self.win.addPlot(row=i + len(display_eeg_channels), col=0)
                p.setMenuEnabled('left', False)
                p.showAxis('bottom', False)
                p.setMenuEnabled('bottom', False)
                p.setYRange(-200, 200, padding=0)
                p.showAxis('left', False)
                p.setTitle(channel_name)
                self.plots.append(p)
                curve = p.plot(pen=self.pens[i % len(self.pens)])
                # curve.setDownsampling(auto=True, method='mean', ds=3)
                self.curves.append(curve)
                self.all_time_series += 1

        if hasattr(self, 'ppg_channels'):
            display_ppg_channels = [ch.name for ch in self.ppg_channels if ch.display]

            for i, channel_name in enumerate(display_ppg_channels):
                p = self.win.addPlot(row=i + len(display_eeg_channels) + len(self.gyro_channels), col=0)
                p.setMenuEnabled('left', False)
                p.showAxis('bottom', False)
                p.setMenuEnabled('bottom', False)
                #p.setYRange(-1500, 2000, padding=0)
                p.showAxis('left', False)
                p.setTitle(channel_name)
                self.plots.append(p)
                curve = p.plot(pen=self.pens[i % len(self.pens)])
                # curve.setDownsampling(auto=True, method='mean', ds=3)
                self.curves.append(curve)
                self.all_time_series += 1
>>>>>>> 731b9362

    def _init_psd(self) -> None:
        self.psd_plot = self.win.addPlot(row=0, col=1, rowspan=np.max([1,int(0.5*self.all_time_series)]))
        self.psd_plot.showAxis('left', False)
        self.psd_plot.setMenuEnabled('left', False)
        self.psd_plot.setTitle('spectral power')
        self.psd_plot.setLogMode(False, True)
        self.psd_plot.setLabel('bottom', 'frequency (Hz)')
        self.psd_plot.setXRange(0, 50, padding=0)
        self.psd_curves = list()
        for i in range(len(self.eeg_channels)):
            psd_curve = self.psd_plot.plot(pen=self.pens[i % len(self.pens)])
            psd_curve.setDownsampling(auto=True, method='mean', ds=3)
            self.psd_curves.append(psd_curve)

    def _init_band_plot(self) -> None:
        self.band_plot = self.win.addPlot(row=np.max([1,int(0.5*self.all_time_series)]), col=1, rowspan=np.max([1,int(0.2*self.all_time_series)]))
        self.band_plot.showAxis('left', False)
        self.band_plot.setMenuEnabled('left', False)
        self.band_plot.showAxis('bottom', True)
        self.band_plot.setMenuEnabled('bottom', False)
        self.band_plot.setTitle('EEG band powers')
        y = [0, 0, 0, 0, 0]
        x = [1, 2, 3, 4, 5]
        self.band_bar = pg.BarGraphItem(x=x, height=y, width=0.8, pen=self.pens[4], brush=self.brushes[4])
        self.band_plot.addItem(self.band_bar)
        self.band_plot.setXRange(0.1, 5.9, padding=0)
        self.band_plot.setYRange(-0.1, 50, padding=0)
        ticklabels = ['', 'delta', 'theta', 'alpha', 'beta', 'gamma']
        tickdict = dict(enumerate(ticklabels))
        ay = self.band_plot.getAxis('bottom')
        ay.setTicks([tickdict.items()])

    def _init_brain_power_plot(self) -> None:
        self.power_plot = self.win.addPlot(row=np.max([1,int(0.5*self.all_time_series)])+np.max([1,int(0.2*self.all_time_series)]), col=1, rowspan=np.max([1,int(0.3*self.all_time_series)]))
        self.power_plot.setTitle('final brain power')

        self.power_plot.showAxis('left', True)
        self.power_plot.setMenuEnabled('left', False)
        self.power_plot.showAxis('bottom', True)
        self.power_plot.setMenuEnabled('bottom', False)
        y = [0]
        x = [1]
        self.power_bar = pg.BarGraphItem(x=x, height=y, width=0.8, pen=self.pens[5], brush=self.brushes[5])
        self.power_plot.addItem(self.power_bar)
        self.power_plot.setXRange(0.1, 1.9, padding=0)
        self.power_plot.setYRange(-0.1, 1.1, padding=0)
        ticklabels = ['', '']
        tickdict = dict(enumerate(ticklabels))
        ay = self.power_plot.getAxis('bottom')
        ay.setTicks([tickdict.items()])

    def _update(self) -> None:
        
        if not self.board_shim.is_prepared():
            # if no connection is established, abort this method.
            return

        if hasattr(self, 'eeg_channels'):

            try:
                eeg_data = self.board_shim.get_current_board_data(int(self.plot_window_s * self.eeg_sampling_rate),
                                                                self.eeg_preset)
            except BrainFlowError as e:
                # Right after board preparation the Brainflow connection might be a bit unstable.
                # In that case Brainflow throws an INVALID_ARGUMENTS_ERROR exception.
                # If the case, abort method and try again later, but re-raise other exceptions.
                if e.exit_code == BrainFlowExitCodes.INVALID_ARGUMENTS_ERROR:
                    return
                else:
                    raise e
                
            if len(eeg_data) < 1:
                return
                
        if hasattr(self, 'gyro_channels'):

            try:
                gyro_data = self.board_shim.get_current_board_data(int(self.plot_window_s * self.gyro_sampling_rate),
                                                                self.gyro_preset)
            except BrainFlowError as e:
                # Right after board preparation the Brainflow connection might be a bit unstable.
                # In that case Brainflow throws an INVALID_ARGUMENTS_ERROR exception.
                # If the case, abort method and try again later, but re-raise other exceptions.
                if e.exit_code == BrainFlowExitCodes.INVALID_ARGUMENTS_ERROR:
                    return
                else:
                    raise e
                
            if len(gyro_data) < 1:
                return
        
        if hasattr(self, 'ppg_channels'):

            try:
                ppg_data = self.board_shim.get_current_board_data(int(self.plot_window_s * self.ppg_sampling_rate),
                                                                self.ppg_preset)
            except BrainFlowError as e:
                # Right after board preparation the Brainflow connection might be a bit unstable.
                # In that case Brainflow throws an INVALID_ARGUMENTS_ERROR exception.
                # If the case, abort method and try again later, but re-raise other exceptions.
                if e.exit_code == BrainFlowExitCodes.INVALID_ARGUMENTS_ERROR:
                    return
                else:
                    raise e
                
            if len(ppg_data) < 1:
                return
<<<<<<< HEAD
            else:
                raise e

        # Brainflow might still return empty arrays, abort method and try again later, if the case.
        if len(eeg_data) < 1 or len(gyro_data) < 1 or len(ppg_data) < 1:
            return
        
        # Perform bad channel detection
        bad_channels = []
        for eeg_channel in self.eeg_channels:
            if eeg_channel.reference:
                continue  # Skip reference channels
            channel_data = eeg_data[eeg_channel.ch_number][-int(
                self.power_metric_window_s * self.eeg_sampling_rate):]

            # Apply bad channel detection criteria (example: detect channels with high variance)

            #print('Detecting bad channel using line power ratio')
            # Square channel_data
            # channel_data_squared = np.square(channel_data)

            # Calculate power spectral density using welch
            freq, psd = signal.welch(channel_data, fs=self.eeg_sampling_rate)             

            # Calculate line power ratio
            line_power_ratio = 0.001 * (np.mean(psd[(freq > 45) & (freq < 55)]) + np.mean(psd[(freq > 95) & (freq < 105)])) / (np.mean(psd[(freq > 20) & (freq < 40)]) + np.mean(psd[(freq > 70) & (freq < 90)]))

            #variance = np.var(channel_data_squared) / (500000 ** 2)
            threshold_lpr = 0.0003 # 0.01
            
           # if line_power_ratio > threshold_lpr:
               # print('bad channel',line_power_ratio,threshold_lpr)
    
            #else:
                #print('good channel',line_power_ratio,threshold_lpr)

            # Apply bad channel detection criteria (example: detect channels with high variance)
         #   print('Detecting bad channel with high variance')
            threshold = 0.04

            variance = (np.var(channel_data))/500000
        #    print('channel variance:', variance, 'threshold:', threshold, 'channel',eeg_channel.ch_number)

            if variance > threshold:
                bad_channels.append(eeg_channel)

      #  print('Number of bad chanels:', len(bad_channels))

        # Remove bad channels
        #good_channels = [ch for ch in self.eeg_channels if ch not in bad_channels]
        #good_channel_indices = [ch.ch_number for ch in good_channels]

        # Remove bad channels from eeg_data
        #eeg_data = eeg_data[good_channel_indices]
        #print(len(eeg_data))
=======
>>>>>>> 731b9362

        # rereference EEG
        if self.reference == 'mean':
            mean_channels = np.mean(eeg_data[[ch.ch_number for ch in self.eeg_channels if not ch.reference]], axis=0)
            eeg_data[[ch.ch_number for ch in self.eeg_channels if not ch.reference]] -= mean_channels
        elif self.reference == 'ref':
            mean_reference_channels = np.mean(
                eeg_data[[ch.ch_number for ch in self.eeg_channels if ch.reference]], axis=0)
            eeg_data[[ch.ch_number for ch in self.eeg_channels if not ch.reference]] -= mean_reference_channels

        # add gyro data to curves, leave first few curves for eeg data.
<<<<<<< HEAD
        num_display_ch = len([ch for ch in self.eeg_channels if ch.display])
        for count, _ in enumerate(self.gyro_channels):
            self.curves[num_display_ch + count].setData(gyro_data[count].tolist())
        head_movement = np.clip(np.mean(np.abs(gyro_data[:][-int(
                self.power_metric_window_s * self.gyro_sampling_rate):])) / 50, 0, 1)
=======
        if hasattr(self, 'gyro_channels'):
            num_display_ch = len([ch for ch in self.eeg_channels if ch.display])
            gyro_channel_numbers = [channel.ch_number for channel in self.gyro_channels]
            for count, _ in enumerate(self.gyro_channels):
                self.curves[num_display_ch + count].setData(gyro_data[gyro_channel_numbers[count]][self.gyro_sampling_rate*2:].tolist())
            head_movement = np.clip(np.mean(np.abs(gyro_data)) / 50, 0, 1)
        else:
            head_movement = 0
>>>>>>> 731b9362
        #  power_metrics[2] = head_movement

        # ppg: filter and add ppg to curves, again at the appropriate index.
        if hasattr(self, 'ppg_channels'):
            num_display_ch = len([ch for ch in self.eeg_channels if ch.display]) + len([ch for ch in self.gyro_channels if ch.display])
            for count, ppg_channel in enumerate([ch for ch in self.ppg_channels if ch.display]):
                datanew = ppg_data[ppg_channel.ch_number]
                if np.any(datanew != 0):
                    datanew = datanew - np.mean(datanew)
                    DataFilter.detrend(datanew, DetrendOperations.CONSTANT.value)
                    DataFilter.perform_bandpass(data=datanew, sampling_rate=self.ppg_sampling_rate, start_freq=0.8,
                                                stop_freq=4.0, order=4, filter_type=FilterTypes.BUTTERWORTH.value, ripple=0.0)
                self.curves[num_display_ch + count].setData(datanew[self.ppg_sampling_rate*2:].tolist())

        # eeg processing
        avg_bands = [0, 0, 0, 0, 0]
        frontal_theta = 1
        parietal_alpha = 1
        engagement_idx = 0

        for graph_number, eeg_channel in enumerate([ch for ch in self.eeg_channels if ch.display]):
            DataFilter.detrend(eeg_data[eeg_channel.ch_number], DetrendOperations.CONSTANT.value)
            DataFilter.perform_bandpass(data=eeg_data[eeg_channel.ch_number], sampling_rate=self.eeg_sampling_rate, start_freq=1.0,
                                        stop_freq=59.0, order=2, filter_type=FilterTypes.BUTTERWORTH.value, ripple=0.0)
            DataFilter.perform_bandstop(data=eeg_data[eeg_channel.ch_number], sampling_rate=self.eeg_sampling_rate, start_freq=48.0,
                                        stop_freq=52.0, order=2, filter_type=FilterTypes.BUTTERWORTH.value, ripple=0.0)
            # plot timeseries
<<<<<<< HEAD
            colors = ['#e9c46a', '#f4a261', '#e76f51', '#d62828']
            if eeg_channel in bad_channels:
                self.curves[graph_number].setData(eeg_data[eeg_channel.ch_number].tolist(), pen='w')
            else:
                self.curves[graph_number].setData(eeg_data[eeg_channel.ch_number].tolist(), pen=colors[graph_number]) 
=======
            self.curves[graph_number].setData(eeg_data[eeg_channel.ch_number][self.eeg_sampling_rate*2:].tolist())
>>>>>>> 731b9362

            # take/slice the last samples of eeg_data that fall within the power metric window
            eeg_data_pm_sliced = eeg_data[eeg_channel.ch_number][-int(
                self.power_metric_window_s * self.eeg_sampling_rate):]
            if len(eeg_data_pm_sliced) < self.psd_size:
                continue  # First time _update() runs there is not enough data yet to compute psd

            if not eeg_channel.reference:
                # compute psd
                psd_data = DataFilter.get_psd_welch(data=eeg_data_pm_sliced,
                                                    nfft=self.psd_size,
                                                    overlap=self.psd_size // 2,
                                                    sampling_rate=self.eeg_sampling_rate,
                                                    window=WindowOperations.BLACKMAN_HARRIS.value)

                lim = min(48, len(psd_data[0]))
                self.psd_curves[graph_number].setData(psd_data[1][0:lim].tolist(), psd_data[0][0:lim].tolist())
                # compute bands
                delta = DataFilter.get_band_power(psd_data, 1.0, 4.0)
                theta = DataFilter.get_band_power(psd_data, 4.0, 8.0)
                alpha = DataFilter.get_band_power(psd_data, 8.0, 13.0)
                beta = DataFilter.get_band_power(psd_data, 13.0, 30.0)
                gamma = DataFilter.get_band_power(psd_data, 30.0, 60.0)
                avg_bands[0] = avg_bands[0] + delta
                avg_bands[1] = avg_bands[1] + theta
                avg_bands[2] = avg_bands[2] + alpha
                avg_bands[3] = avg_bands[3] + beta
                avg_bands[4] = avg_bands[4] + gamma

                # compute selfmade brain metrics
                if eeg_channel in bad_channels:
                    continue
                else:
                    engagement_idx += (beta / (theta + alpha)) / gamma

                if 'Fp' in eeg_channel.name:
                    frontal_theta += theta / gamma
                elif 'TP' in eeg_channel.name:
                    parietal_alpha += alpha / gamma

        avg_bands = [int(x / len(self.eeg_channels)) for x in avg_bands]  # average bands were just sums

        #frontal_channels = []
        #parietal_channels = []

        #for a in good_channels:
            #channels = eeg_channel.name

            # Check if the channel name indicates a frontal or parietal location
            #if 'Fp' in channels:
                #frontal_channels.append(eeg_channel)
            #elif 'TP' in channels:
                #parietal_channels.append(eeg_channel)

        if len(bad_channels)!=4:
            engagement_idx = engagement_idx / (4-len(bad_channels))
        else:
            engagement_idx = 0
        
        print(engagement_idx)
        parietal_alpha = parietal_alpha / 2
        frontal_theta = frontal_theta / 2

        # engagement
        self.engagement_calib.append(engagement_idx)
        if len(self.engagement_calib) > self.calib_length:
            del self.engagement_calib[0]

        if len(self.engagement_hist) > self.hist_length:
            del self.engagement_hist[0]

        # scale
        engagement_z = (engagement_idx - np.mean(self.engagement_calib)) / np.std(self.engagement_calib)
        engagement_z /= 2 * self.brain_scale
        engagement_z += self.brain_center
        engagement_z = np.clip(engagement_z, 0.05, 1)
        self.engagement_hist.append(engagement_z)

        # weighted mean
        engagement_weighted_mean = 0
        sumweight = 0
        for count, hist_val in enumerate(self.engagement_hist):
            engagement_weighted_mean += hist_val * count
            sumweight += count

        engagement_weighted_mean = engagement_weighted_mean / sumweight

        self.engagement = engagement_weighted_mean
        self.power_metrics = np.float32(self.engagement + (1 - head_movement) * self.head_impact)

        # plot bars
        self.band_bar.setOpts(height=avg_bands)
        self.power_bar.setOpts(height=self.power_metrics)

        self.outlet_transmit.push_sample([self.power_metrics])

        self.app.processEvents()<|MERGE_RESOLUTION|>--- conflicted
+++ resolved
@@ -53,24 +53,6 @@
         pg.setConfigOption('background', '#264653')
         pg.setConfigOption('foreground', '#e9f5db')
 
-<<<<<<< HEAD
-        self.eeg_preset = BrainFlowPresets.DEFAULT_PRESET
-        self.gyro_preset = BrainFlowPresets.AUXILIARY_PRESET
-        self.ppg_preset = BrainFlowPresets.ANCILLARY_PRESET
-
-        eeg_description = BoardShim.get_board_descr(self.board_id, self.eeg_preset)
-        self.eeg_channels = [Channel(ch_number, eeg_description['eeg_names'].split(',')[i], False, True)
-                             for i, ch_number in enumerate(eeg_description['eeg_channels'])]
-        self.eeg_channels += [Channel(ch_number, 'Fpz', True, self.display_ref)
-                              for ch_number in eeg_description['other_channels']]
-        self.gyro_channels = BoardShim.get_gyro_channels(self.board_id, self.gyro_preset)
-        self.ppg_channels = BoardShim.get_ppg_channels(self.board_id, self.ppg_preset)
-        self.eeg_sampling_rate = BoardShim.get_sampling_rate(self.board_id, self.eeg_preset)
-        self.gyro_sampling_rate = BoardShim.get_sampling_rate(self.board_id, self.gyro_preset)
-        self.ppg_sampling_rate = BoardShim.get_sampling_rate(self.board_id, self.ppg_preset)
-        self.update_speed_ms = 100
-        self.plot_window_s = 20  # should always be bigger then power_metric_window_ms
-=======
         # Get available presets for the specific board
         self.available_presets = BoardShim.get_board_presets(self.board_id)
 
@@ -106,7 +88,7 @@
 
         self.update_speed_ms = 40
         self.plot_window_s = 12  # should always be bigger then power_metric_window_ms
->>>>>>> 731b9362
+        
         self.power_metric_window_s = 1.5  # should always be bigger then psd size
         self.psd_size = DataFilter.get_nearest_power_of_two(self.eeg_sampling_rate)
 
@@ -179,50 +161,7 @@
         self.plots = list()
         self.curves = list()
 
-<<<<<<< HEAD
-        display_eeg_channels = [ch.name for ch in self.eeg_channels if ch.display]
-
-        for i, channel_name in enumerate(display_eeg_channels):
-            p = self.win.addPlot(row=i, col=0)
-            p.setMenuEnabled('left', False)
-            p.showAxis('bottom', False)
-            p.setMenuEnabled('bottom', False)
-            p.setYRange(-150, 150, padding=0)
-            p.showAxis('left', False)
-            p.setTitle(channel_name)
-            self.plots.append(p)
-            curve = p.plot(pen=self.pens[i % len(self.pens)])
-            # curve.setDownsampling(auto=True, method='mean', ds=3)
-            self.curves.append(curve)
-
-        axeslabels_gyro = ['gyro 1', 'gyro 2', 'gyro 3']
-        for i in range(len(self.gyro_channels)):
-            p = self.win.addPlot(row=i + len(display_eeg_channels), col=0)
-            p.setMenuEnabled('left', False)
-            p.showAxis('bottom', False)
-            p.setMenuEnabled('bottom', False)
-            p.setYRange(-250, 250, padding=0)
-            p.showAxis('left', False)
-            p.setTitle(axeslabels_gyro[i])
-            self.plots.append(p)
-            curve = p.plot(pen=self.pens[i % len(self.pens)])
-            
-            # curve.setDownsampling(auto=True, method='mean', ds=3)
-            self.curves.append(curve)
-
-        axeslabels_ppg = ['heart']
-        p = self.win.addPlot(row=1 + len(display_eeg_channels) + len(self.gyro_channels), col=0)
-        p.setMenuEnabled('left', False)
-        p.showAxis('bottom', False)
-        p.setMenuEnabled('bottom', False)
-        p.setYRange(-1500, 2000, padding=0)
-        p.showAxis('left', False)
-        p.setTitle(axeslabels_ppg[0])
-        self.plots.append(p)
-        curve = p.plot(pen=self.pens[3])
-        # curve.setDownsampling(auto=True, method='mean', ds=3)
-        self.curves.append(curve)
-=======
+
         self.all_time_series = 0
 
         if hasattr(self, 'eeg_channels'):
@@ -275,7 +214,6 @@
                 # curve.setDownsampling(auto=True, method='mean', ds=3)
                 self.curves.append(curve)
                 self.all_time_series += 1
->>>>>>> 731b9362
 
     def _init_psd(self) -> None:
         self.psd_plot = self.win.addPlot(row=0, col=1, rowspan=np.max([1,int(0.5*self.all_time_series)]))
@@ -384,13 +322,6 @@
                 
             if len(ppg_data) < 1:
                 return
-<<<<<<< HEAD
-            else:
-                raise e
-
-        # Brainflow might still return empty arrays, abort method and try again later, if the case.
-        if len(eeg_data) < 1 or len(gyro_data) < 1 or len(ppg_data) < 1:
-            return
         
         # Perform bad channel detection
         bad_channels = []
@@ -440,8 +371,6 @@
         # Remove bad channels from eeg_data
         #eeg_data = eeg_data[good_channel_indices]
         #print(len(eeg_data))
-=======
->>>>>>> 731b9362
 
         # rereference EEG
         if self.reference == 'mean':
@@ -453,22 +382,16 @@
             eeg_data[[ch.ch_number for ch in self.eeg_channels if not ch.reference]] -= mean_reference_channels
 
         # add gyro data to curves, leave first few curves for eeg data.
-<<<<<<< HEAD
-        num_display_ch = len([ch for ch in self.eeg_channels if ch.display])
-        for count, _ in enumerate(self.gyro_channels):
-            self.curves[num_display_ch + count].setData(gyro_data[count].tolist())
-        head_movement = np.clip(np.mean(np.abs(gyro_data[:][-int(
-                self.power_metric_window_s * self.gyro_sampling_rate):])) / 50, 0, 1)
-=======
         if hasattr(self, 'gyro_channels'):
             num_display_ch = len([ch for ch in self.eeg_channels if ch.display])
             gyro_channel_numbers = [channel.ch_number for channel in self.gyro_channels]
             for count, _ in enumerate(self.gyro_channels):
                 self.curves[num_display_ch + count].setData(gyro_data[gyro_channel_numbers[count]][self.gyro_sampling_rate*2:].tolist())
-            head_movement = np.clip(np.mean(np.abs(gyro_data)) / 50, 0, 1)
+            head_movement = np.clip(np.mean(np.abs(gyro_data[:][-int(
+                self.power_metric_window_s * self.gyro_sampling_rate):])) / 50, 0, 1)
         else:
             head_movement = 0
->>>>>>> 731b9362
+            
         #  power_metrics[2] = head_movement
 
         # ppg: filter and add ppg to curves, again at the appropriate index.
@@ -496,15 +419,11 @@
             DataFilter.perform_bandstop(data=eeg_data[eeg_channel.ch_number], sampling_rate=self.eeg_sampling_rate, start_freq=48.0,
                                         stop_freq=52.0, order=2, filter_type=FilterTypes.BUTTERWORTH.value, ripple=0.0)
             # plot timeseries
-<<<<<<< HEAD
             colors = ['#e9c46a', '#f4a261', '#e76f51', '#d62828']
             if eeg_channel in bad_channels:
-                self.curves[graph_number].setData(eeg_data[eeg_channel.ch_number].tolist(), pen='w')
+                self.curves[graph_number].setData(eeg_data[eeg_channel.ch_number][self.eeg_sampling_rate*2:].tolist(), pen='w')
             else:
-                self.curves[graph_number].setData(eeg_data[eeg_channel.ch_number].tolist(), pen=colors[graph_number]) 
-=======
-            self.curves[graph_number].setData(eeg_data[eeg_channel.ch_number][self.eeg_sampling_rate*2:].tolist())
->>>>>>> 731b9362
+                self.curves[graph_number].setData(eeg_data[eeg_channel.ch_number][self.eeg_sampling_rate*2:].tolist(), pen=colors[graph_number]) 
 
             # take/slice the last samples of eeg_data that fall within the power metric window
             eeg_data_pm_sliced = eeg_data[eeg_channel.ch_number][-int(
